--- conflicted
+++ resolved
@@ -70,9 +70,6 @@
     b->Draw();
     b->SetBit(kCanDelete, false);
   }
-<<<<<<< HEAD
-  TString sameOpt = TString::Format("%s same", opt);
-=======
   else{
     TList* l = gPad->GetListOfPrimitives();
     for(int i=0; i < l->GetEntries(); i++){
@@ -87,7 +84,6 @@
     }
   }
   TString sameOpt = opt2.Contains("same") ? opt2 : TString::Format("%s same", opt);
->>>>>>> 9e7595e0
   TProfile2D::Draw(sameOpt);
   ResetColorAxis();
   RescaleBackground();
@@ -296,9 +292,6 @@
     b->Draw();
     b->SetBit(kCanDelete, false);
   }
-<<<<<<< HEAD
-  TString sameOpt = TString::Format("%s same", opt);
-=======
   else{
     TList* l = gPad->GetListOfPrimitives();
     for(int i=0; i < l->GetEntries(); i++){
@@ -313,7 +306,6 @@
     }
   }
   TString sameOpt = opt2.Contains("same") ? opt2 : TString::Format("%s same", opt);
->>>>>>> 9e7595e0
   TH2D::Draw(sameOpt);
   ResetColorAxis();
   RescaleBackground();
